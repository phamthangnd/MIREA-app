--- conflicted
+++ resolved
@@ -1,20 +1,15 @@
 import 'package:dio/dio.dart';
 import 'package:get_it/get_it.dart';
 import 'package:internet_connection_checker/internet_connection_checker.dart';
-<<<<<<< HEAD
 import 'package:rtu_mirea_app/data/datasources/news_remote.dart';
 import 'package:rtu_mirea_app/data/datasources/schedule_local.dart';
 import 'package:rtu_mirea_app/data/datasources/schedule_remote.dart';
 import 'package:rtu_mirea_app/data/repositories/news_repository_impl.dart';
 import 'package:rtu_mirea_app/domain/repositories/news_repository.dart';
-=======
 import 'package:rtu_mirea_app/data/datasources/github_local.dart';
 import 'package:rtu_mirea_app/data/datasources/github_remote.dart';
-import 'package:rtu_mirea_app/data/datasources/schedule_local.dart';
-import 'package:rtu_mirea_app/data/datasources/schedule_remote.dart';
 import 'package:rtu_mirea_app/data/repositories/github_repository_impl.dart';
 import 'package:rtu_mirea_app/domain/repositories/github_repository.dart';
->>>>>>> 34e40757
 import 'package:rtu_mirea_app/domain/repositories/schedule_repository.dart';
 import 'package:rtu_mirea_app/domain/usecases/delete_schedule.dart';
 import 'package:rtu_mirea_app/domain/usecases/get_active_group.dart';
@@ -49,16 +44,15 @@
       deleteSchedule: getIt(),
     ),
   );
-<<<<<<< HEAD
+
   getIt.registerFactory(
     () => NewsBloc(
       getNews: getIt(),
       getNewsTags: getIt(),
     ),
   );
-=======
+
   getIt.registerFactory(() => AboutAppBloc(getContributors: getIt()));
->>>>>>> 34e40757
   getIt.registerFactory(() => HomeNavigatorBloc());
   getIt.registerFactory(() => OnboardingCubit());
   getIt.registerFactory(() => MapCubit());
@@ -70,9 +64,9 @@
   getIt.registerLazySingleton(() => GetActiveGroup(getIt()));
   getIt.registerLazySingleton(() => GetDownloadedSchedules(getIt()));
   getIt.registerLazySingleton(() => DeleteSchedule(getIt()));
-<<<<<<< HEAD
   getIt.registerLazySingleton(() => GetNews(getIt()));
   getIt.registerLazySingleton(() => GetNewsTags(getIt()));
+  getIt.registerLazySingleton(() => GetContributors(getIt()));
 
   // Repositories
   getIt.registerLazySingleton<ScheduleRepository>(
@@ -82,16 +76,14 @@
       connectionChecker: getIt(),
     ),
   );
+  
   getIt.registerLazySingleton<NewsRepository>(
     () => NewsRepositoryImpl(
       remoteDataSource: getIt(),
       connectionChecker: getIt(),
     ),
   );
-=======
-  getIt.registerLazySingleton(() => GetContributors(getIt()));
 
-  // Repositories
   getIt.registerLazySingleton<GithubRepository>(() => GithubRepositoryImpl(
         remoteDataSource: getIt(),
         localDataSource: getIt(),
@@ -103,7 +95,6 @@
         localDataSource: getIt(),
         connectionChecker: getIt(),
       ));
->>>>>>> 34e40757
 
   getIt.registerLazySingleton<ScheduleRemoteData>(
       () => ScheduleRemoteDataImpl(httpClient: getIt()));
@@ -111,7 +102,6 @@
       () => ScheduleLocalDataImpl(sharedPreferences: getIt()));
   getIt.registerLazySingleton<NewsRemoteData>(
       () => NewsRemoteDataImpl(httpClient: getIt()));
-
   getIt.registerLazySingleton<GithubRemoteData>(
       () => GithubRemoteDataImpl(httpClient: getIt()));
   getIt.registerLazySingleton<GithubLocalData>(
