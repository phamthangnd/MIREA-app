import 'package:flutter/material.dart';
import 'package:flutter_bloc/flutter_bloc.dart';
import 'package:rtu_mirea_app/common/calendar.dart';
import 'package:rtu_mirea_app/domain/entities/lesson.dart';
import 'package:rtu_mirea_app/domain/entities/schedule.dart';
import 'package:rtu_mirea_app/domain/entities/schedule_settings.dart';
import 'package:rtu_mirea_app/presentation/bloc/schedule_bloc/schedule_bloc.dart';
import 'package:rtu_mirea_app/presentation/colors.dart';
import 'package:rtu_mirea_app/presentation/pages/schedule/widgets/empty_lesson_card.dart';
import 'package:rtu_mirea_app/presentation/theme.dart';
import 'package:table_calendar/table_calendar.dart';
import 'package:intl/intl.dart';
import 'lesson_card.dart';

class SchedulePageView extends StatefulWidget {
  const SchedulePageView({Key? key, required this.schedule}) : super(key: key);

  final Schedule schedule;

  @override
  _SchedulePageViewState createState() => _SchedulePageViewState();
}

class _SchedulePageViewState extends State<SchedulePageView> {
  late CalendarFormat _calendarFormat;
<<<<<<< HEAD
  late final PageController _controller;
=======
  DateTime _focusedDay = _validateFocusDay(DateTime.now());

>>>>>>> 5216631c
  final DateTime _firstCalendarDay = Calendar.getSemesterStart();
  DateTime _focusedDay = _validateFocusDay(DateTime.now());
  final DateTime _lastCalendarDay = Calendar.getSemesterLastDay();

  late DateTime _selectedDay;
  late int _selectedPage;
  late int _selectedWeek;

  static DateTime _validateFocusDay(DateTime newDate) {
    final DateTime _lastCalendarDay =
        DateTime.utc(2021, 12, 19); // TODO: create method for it
    if (newDate.isAfter(_lastCalendarDay)) {
      return _lastCalendarDay;
    } else {
      return newDate;
    }
  }

  @override
  void initState() {
    super.initState();

    // initialize data
    _selectedPage = DateTime.now().difference(_firstCalendarDay).inDays;
    _controller = PageController(initialPage: _selectedPage);
    _selectedDay = DateTime.now();
    _selectedWeek = Calendar.getCurrentWeek();
    _calendarFormat = CalendarFormat.values[
        (BlocProvider.of<ScheduleBloc>(context).state as ScheduleLoaded)
            .scheduleSettings
            .calendarFormat];
  }

  /// check if current date is before [_lastCalendarDay]
  static DateTime _validateFocusDay(DateTime newDate) {
    final DateTime _lastCalendarDay = Calendar.getSemesterLastDay();
    if (newDate.isAfter(_lastCalendarDay)) {
      return _lastCalendarDay;
    } else {
      return newDate;
    }
  }

  List<List<Lesson>> _getLessonsByWeek(int week, Schedule schedule) {
    List<List<Lesson>> lessonsInWeek = [];
    for (int i = 1; i <= 6; i++) {
      lessonsInWeek.add([]);
      for (var elements in schedule.schedule[i.toString()]!.lessons) {
        for (var lesson in elements) {
          if (lesson.weeks.contains(week)) lessonsInWeek[i - 1].add(lesson);
        }
      }
    }

    return lessonsInWeek;
  }

  Widget _buildEmptyLessons() {
    return Column(
      crossAxisAlignment: CrossAxisAlignment.center,
      mainAxisAlignment: MainAxisAlignment.center,
      children: [
        const Image(
          image: AssetImage('assets/images/Saly-18.png'),
          height: 225.0,
        ),
        Text('Пар нет!', style: DarkTextTheme.title),
      ],
    );
  }

  List<Lesson> _getLessonsWithEmpty(List<Lesson> lessons, String group) {
    List<Lesson> formattedLessons = [];
    if (ScheduleBloc.isCollegeGroup(group)) {
      ScheduleBloc.collegeTimesStart.forEach((key, value) {
        bool notEmpty = false;
        for (final lesson in lessons) {
          if (lesson.timeStart == key) {
            formattedLessons.add(lesson);
            notEmpty = true;
          }
        }
        if (notEmpty == false) {
          formattedLessons.add(
            Lesson(
              name: '',
              rooms: const [],
              timeStart: key,
              timeEnd: ScheduleBloc.collegeTimesEnd.keys.toList()[value - 1],
              weeks: const [],
              types: '',
              teachers: const [],
            ),
          );
        }
      });
    } else {
      ScheduleBloc.universityTimesStart.forEach((key, value) {
        bool notEmpty = false;
        for (final lesson in lessons) {
          if (lesson.timeStart == key) {
            formattedLessons.add(lesson);
            notEmpty = true;
          }
        }
        if (notEmpty == false) {
          formattedLessons.add(
            Lesson(
              name: '',
              rooms: const [],
              timeStart: key,
              timeEnd: ScheduleBloc.universityTimesEnd.keys.toList()[value - 1],
              weeks: const [],
              types: '',
              teachers: const [],
            ),
          );
        }
      });
    }
    lessons = formattedLessons;
    return lessons;
  }

  Widget _buildPageViewContent(BuildContext context, int index, int week) {
    if (index == 6) {
      return _buildEmptyLessons();
    } else {
      var lessons = _getLessonsByWeek(week, widget.schedule)[index];

      if (lessons.isEmpty) return _buildEmptyLessons();

      final state = context.read<ScheduleBloc>().state as ScheduleLoaded;
      final ScheduleSettings settings = state.scheduleSettings;
      if (settings.showEmptyLessons) {
        lessons = _getLessonsWithEmpty(lessons, state.activeGroup);
      }

      return ListView.separated(
        itemCount: lessons.length,
        physics: const BouncingScrollPhysics(),
        itemBuilder: (context, i) {
          return Padding(
            padding: const EdgeInsets.symmetric(horizontal: 24),
            child: lessons[i].name.replaceAll(' ', '') != ''
                ? LessonCard(
                    name: lessons[i].name,
                    timeStart: lessons[i].timeStart,
                    timeEnd: lessons[i].timeEnd,
                    room: lessons[i].rooms.join(', '),
                    type: lessons[i].types,
                    teacher: lessons[i].teachers.join(', '),
                  )
                : EmptyLessonCard(
                    timeStart: lessons[i].timeStart,
                    timeEnd: lessons[i].timeEnd,
                  ),
          );
        },
        separatorBuilder: (context, index) {
          return const SizedBox(height: 8);
        },
      );
    }
  }

  @override
  Widget build(BuildContext context) {
    return Column(
      children: [
        TableCalendar(
          // pageJumpingEnabled: true,
          weekendDays: const [DateTime.sunday],
          calendarBuilders: CalendarBuilders(
            markerBuilder: (context, day, events) {
              return Row(
                mainAxisAlignment: MainAxisAlignment.center,
                children: List.generate(
                  events.length,
                  (index) => Container(
                    width: 6,
                    height: 6,
                    margin: const EdgeInsets.symmetric(horizontal: 0.3),
                    decoration: BoxDecoration(
                      color: LessonCard.getColorByType(
                          (events[index] as Lesson).types),
                      shape: BoxShape.circle,
                    ),
                  ),
                ),
              );
            },
          ),
          calendarFormat: _calendarFormat,
          firstDay: _firstCalendarDay,
          lastDay: _lastCalendarDay,
          sixWeekMonthsEnforced: true,
          startingDayOfWeek: StartingDayOfWeek.monday,
          headerStyle: HeaderStyle(
            formatButtonShowsNext: false,
            titleTextStyle: DarkTextTheme.captionL,
            formatButtonTextStyle: DarkTextTheme.buttonS,
            titleTextFormatter: (DateTime date, dynamic locale) {
              String dateStr = DateFormat.yMMMM(locale).format(date);
              String weekStr = _selectedWeek.toString();
              return '$dateStr\nвыбрана $weekStr неделя';
            },
            formatButtonDecoration: const BoxDecoration(
                border: Border.fromBorderSide(
                    BorderSide(color: DarkThemeColors.deactive)),
                borderRadius: BorderRadius.all(Radius.circular(12.0))),
          ),
          calendarStyle: const CalendarStyle(
            rangeHighlightColor: DarkThemeColors.secondary,
          ),
          daysOfWeekStyle: DaysOfWeekStyle(
            weekdayStyle:
                DarkTextTheme.body.copyWith(color: DarkThemeColors.deactive),
            weekendStyle: DarkTextTheme.body
                .copyWith(color: DarkThemeColors.deactiveDarker),
          ),
          focusedDay: _focusedDay,
          availableCalendarFormats: const {
            CalendarFormat.month: 'Месяц',
            CalendarFormat.twoWeeks: '2 недели',
            CalendarFormat.week: 'Неделя'
          },
          eventLoader: (day) {
            final int week = Calendar.getCurrentWeek(mCurrentDate: day);
            final int weekday = day.weekday - 1;

            var lessons = _getLessonsByWeek(week, widget.schedule);
            if (weekday == 6) {
              return [];
            } else {
              return lessons[weekday];
            }
          },
          locale: 'ru_RU',
          selectedDayPredicate: (day) {
            // Use `selectedDayPredicate` to determine which day is currently selected.
            // If this returns true, then `day` will be marked as selected.

            // Using `isSameDay` is recommended to disregard
            // the time-part of compared DateTime objects.
            return isSameDay(_selectedDay, day);
          },
          onDaySelected: (selectedDay, focusedDay) {
            if (!isSameDay(_selectedDay, selectedDay)) {
              final int currentNewWeek =
                  Calendar.getCurrentWeek(mCurrentDate: selectedDay);
              // Call `setState()` when updating the selected day
              setState(() {
                _selectedWeek = currentNewWeek;
                _selectedPage =
                    selectedDay.difference(_firstCalendarDay).inDays;
                _selectedDay = selectedDay;
                _focusedDay = _validateFocusDay(focusedDay);
                _controller.jumpToPage(_selectedPage);
              });
            }
          },
          onFormatChanged: (format) {
            if (_calendarFormat != format) {
              // update settings in local data
              BlocProvider.of<ScheduleBloc>(context).add(
                  ScheduleUpdateSettingsEvent(calendarFormat: format.index));

              // Call `setState()` when updating calendar format
              setState(() {
                _calendarFormat = format;
              });
            }
          },
          onPageChanged: (focusedDay) {
            // No need to call `setState()` here
            _focusedDay = _validateFocusDay(focusedDay);
          },
          onHeaderTapped: (date) {
            final currentDate = DateTime.now();
            setState(() {
              _focusedDay = _validateFocusDay(currentDate);
              _selectedDay = currentDate;
              _selectedPage = _selectedDay.difference(_firstCalendarDay).inDays;
              _selectedWeek =
                  Calendar.getCurrentWeek(mCurrentDate: _selectedDay);
              _controller.jumpToPage(_selectedPage);
            });
          },
          onHeaderLongPressed: (date) {
            // set up the AlertDialog
            AlertDialog alert = AlertDialog(
                contentPadding: const EdgeInsets.fromLTRB(8.0, 20.0, 8.0, 8.0),
                backgroundColor: DarkThemeColors.background02,
                title: const Text("Выберите неделю"),
                content: Wrap(
                  spacing: 4.0,
                  alignment: WrapAlignment.center,
                  crossAxisAlignment: WrapCrossAlignment.center,
                  runAlignment: WrapAlignment.center,
                  children: [
                    for (int i = 1; i <= Calendar.kMaxWeekInSemester; i++)
                      ElevatedButton(
                        child: Text(i.toString()),
                        style: ElevatedButton.styleFrom(
                          primary: DarkThemeColors.primary,
                          onPrimary: Colors.white,
                          shadowColor: Colors.transparent,
                        ),
                        onPressed: () {
                          setState(() {
                            if (i == 1) {
                              _selectedDay = Calendar.getDaysInWeek(
                                  i)[Calendar.getSemesterStart().weekday - 1];
                            } else {
                              _selectedDay = Calendar.getDaysInWeek(i)[0];
                            }

                            _selectedDay = _selectedDay;
                            _selectedPage = _selectedDay
                                .difference(_firstCalendarDay)
                                .inDays;
                            _selectedWeek = i;
                            _focusedDay = _validateFocusDay(_selectedDay);
                            _controller.jumpToPage(_selectedPage);
                          });
                        },
                      ),
                  ],
                ));

            // show the dialog
            showDialog(
                context: context,
                builder: (BuildContext context) {
                  return alert;
                });
          },
        ),
        const SizedBox(height: 25),
        Expanded(
          child: PageView.builder(
              controller: _controller,
              physics: const ClampingScrollPhysics(),
              onPageChanged: (value) {
                setState(() {
                  // if the pages are moved by swipes
                  if ((value - _selectedPage).abs() == 1) {
                    if (value > _selectedPage) {
                      _selectedDay = _selectedDay.add(const Duration(days: 1));
                    } else if (value < _selectedPage) {
                      _selectedDay =
                          _selectedDay.subtract(const Duration(days: 1));
                    }
                    final int currentNewWeek =
                        Calendar.getCurrentWeek(mCurrentDate: _selectedDay);
                    _selectedWeek = currentNewWeek;
                  }
                  _focusedDay = _validateFocusDay(_selectedDay);
                  _selectedPage = value;
                });
              },
              itemCount: _lastCalendarDay.difference(_firstCalendarDay).inDays,
              itemBuilder: (context, index) {
                final DateTime lessonDay =
                    _firstCalendarDay.add(Duration(days: index));
                final int week =
                    Calendar.getCurrentWeek(mCurrentDate: lessonDay);
                final int lessonIndex =
                    week >= 1 && week <= Calendar.kMaxWeekInSemester
                        ? lessonDay.weekday - 1
                        : 6;
                return _buildPageViewContent(context, lessonIndex, week);
              }),
        )
      ],
    );
  }
}<|MERGE_RESOLUTION|>--- conflicted
+++ resolved
@@ -23,12 +23,8 @@
 
 class _SchedulePageViewState extends State<SchedulePageView> {
   late CalendarFormat _calendarFormat;
-<<<<<<< HEAD
   late final PageController _controller;
-=======
-  DateTime _focusedDay = _validateFocusDay(DateTime.now());
-
->>>>>>> 5216631c
+
   final DateTime _firstCalendarDay = Calendar.getSemesterStart();
   DateTime _focusedDay = _validateFocusDay(DateTime.now());
   final DateTime _lastCalendarDay = Calendar.getSemesterLastDay();
