--- conflicted
+++ resolved
@@ -72,11 +72,11 @@
     return lessonsInWeek;
   }
 
-  Map<Lesson, LessonAppInfo> _mapLessonsToAppInfo(int week, List<Lesson> lessons) {
+  Map<Lesson, LessonAppInfo> _mapLessonsToAppInfo(
+      int week, List<Lesson> lessons) {
     final lessonToAppInfo = Map<Lesson, LessonAppInfo>();
     for (int i = 0; i < lessons.length; i++) {
-      lessonToAppInfo[lessons[i]] =
-          _getLessonAppInfo(lessons[i]);
+      lessonToAppInfo[lessons[i]] = _getLessonAppInfo(lessons[i]);
     }
     return lessonToAppInfo;
   }
@@ -89,14 +89,16 @@
       return LessonAppInfo(lessonCode: lessonCode);*/
 
     final appInfo = info.lessonsAppInfo.firstWhere(
-            (element) => element.lessonCode == lessonCode,
-            orElse: () => LessonAppInfo(lessonCode: lessonCode));
+        (element) => element.lessonCode == lessonCode,
+        orElse: () => LessonAppInfo(lessonCode: lessonCode));
 
     return appInfo;
   }
 
   String _getLessonCode(Lesson lesson) {
-    return (lesson.name.toString() + lesson.timeStart.toString() + _selectedDay.day.toString());
+    return (lesson.name.toString() +
+        lesson.timeStart.toString() +
+        _selectedDay.day.toString());
   }
 
   Widget _buildEmptyLessons() {
@@ -180,7 +182,6 @@
         lessons = _getLessonsWithEmpty(lessons, state.activeGroup);
       }
 
-<<<<<<< HEAD
       _lessonToAppInfo = _mapLessonsToAppInfo(_selectedWeek, lessons);
 
       return Container(
@@ -197,16 +198,19 @@
                       room: '${lessons[i].rooms.join(', ')}',
                       type: lessons[i].types,
                       teacher: '${lessons[i].teachers.join(', ')}',
-                      drawNoteIndicator: _lessonToAppInfo[lessons[i]]!.note.isNotEmpty,
-                      onClick: () => { showModalBottomSheet(
-                        context: context,
-                        isScrollControlled: true,
-                        backgroundColor: Colors.transparent,
-                        builder: (context) => LessonCardInfoModal(
-                          lesson: lessons[i],
-                          lessonAppInfo: _lessonToAppInfo[lessons[i]]!,
-                        ),
-                      )},
+                      drawNoteIndicator:
+                          _lessonToAppInfo[lessons[i]]!.note.isNotEmpty,
+                      onClick: () => {
+                        showModalBottomSheet(
+                          context: context,
+                          isScrollControlled: true,
+                          backgroundColor: Colors.transparent,
+                          builder: (context) => LessonCardInfoModal(
+                            lesson: lessons[i],
+                            lessonAppInfo: _lessonToAppInfo[lessons[i]]!,
+                          ),
+                        )
+                      },
                     )
                   : EmptyLessonCard(
                       timeStart: lessons[i].timeStart,
@@ -218,32 +222,6 @@
             return SizedBox(height: 8);
           },
         ),
-=======
-      return ListView.separated(
-        itemCount: lessons.length,
-        physics: const BouncingScrollPhysics(),
-        itemBuilder: (context, i) {
-          return Padding(
-            padding: const EdgeInsets.symmetric(horizontal: 24),
-            child: lessons[i].name.replaceAll(' ', '') != ''
-                ? LessonCard(
-                    name: lessons[i].name,
-                    timeStart: lessons[i].timeStart,
-                    timeEnd: lessons[i].timeEnd,
-                    room: lessons[i].rooms.join(', '),
-                    type: lessons[i].types,
-                    teacher: lessons[i].teachers.join(', '),
-                  )
-                : EmptyLessonCard(
-                    timeStart: lessons[i].timeStart,
-                    timeEnd: lessons[i].timeEnd,
-                  ),
-          );
-        },
-        separatorBuilder: (context, index) {
-          return const SizedBox(height: 8);
-        },
->>>>>>> 8b92c1ee
       );
     }
   }
