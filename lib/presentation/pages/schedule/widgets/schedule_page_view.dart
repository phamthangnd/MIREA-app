import 'dart:collection';

import 'package:flutter/material.dart';
import 'package:flutter_bloc/flutter_bloc.dart';
import 'package:rtu_mirea_app/common/calendar.dart';
import 'package:rtu_mirea_app/domain/entities/lesson.dart';
import 'package:rtu_mirea_app/domain/entities/lesson_app_info.dart';
import 'package:rtu_mirea_app/domain/entities/schedule.dart';
import 'package:rtu_mirea_app/domain/entities/schedule_settings.dart';
import 'package:rtu_mirea_app/presentation/bloc/schedule_bloc/schedule_bloc.dart';
import 'package:rtu_mirea_app/presentation/colors.dart';
import 'package:rtu_mirea_app/presentation/pages/schedule/widgets/empty_lesson_card.dart';
import 'package:rtu_mirea_app/presentation/pages/schedule/widgets/lesson_card_info_modal.dart';
import 'package:rtu_mirea_app/presentation/theme.dart';
import 'package:table_calendar/table_calendar.dart';
import 'package:intl/intl.dart';
import 'lesson_card.dart';

class SchedulePageView extends StatefulWidget {
  final Schedule schedule;

  const SchedulePageView({Key? key, required this.schedule}) : super(key: key);

  @override
  _SchedulePageViewState createState() => _SchedulePageViewState();
}

class _SchedulePageViewState extends State<SchedulePageView> {
  late int _selectedWeek;
  late int _selectedPage;
  late DateTime _selectedDay;
  late final PageController _controller;

  late CalendarFormat _calendarFormat;
  DateTime _focusedDay = DateTime.now();

  final DateTime _firstCalendarDay = Calendar.getSemesterStart();
  final DateTime _lastCalendarDay =
      DateTime.utc(2021, 12, 19); // TODO: create method for it

<<<<<<< HEAD
  late List<List<Lesson>> _allLessonsInWeek;
  late HashMap<Lesson, LessonAppInfo> _lessonToAppInfo;

=======
>>>>>>> 94350533
  @override
  void initState() {
    super.initState();

    // initialize data
    _selectedPage = DateTime.now().difference(_firstCalendarDay).inDays;
    _controller = PageController(initialPage: _selectedPage);
    _selectedDay = DateTime.now();
    _selectedWeek = Calendar.getCurrentWeek();
<<<<<<< HEAD
    _allLessonsInWeek = _getLessonsByWeek(_selectedWeek, widget.schedule);
    _lessonToAppInfo = _mapLessonsToAppInfo(_selectedWeek, widget.schedule);
=======
>>>>>>> 94350533
    _calendarFormat = CalendarFormat.values[
        (BlocProvider.of<ScheduleBloc>(context).state as ScheduleLoaded)
            .scheduleSettings
            .calendarFormat];
  }

  List<List<Lesson>> _getLessonsByWeek(int week, Schedule schedule) {
    List<List<Lesson>> lessonsInWeek = [];
    for (int i = 1; i <= 6; i++) {
      lessonsInWeek.add([]);
      schedule.schedule[i.toString()]!.lessons.forEach((elements) {
        elements.forEach((lesson) {
          if (lesson.weeks.contains(week)) lessonsInWeek[i - 1].add(lesson);
        });
      });
    }

    return lessonsInWeek;
  }

  HashMap<Lesson, LessonAppInfo> _mapLessonsToAppInfo(int week, Schedule schedule) {
    var lessonToAppInfo = HashMap<Lesson, LessonAppInfo>();
    for (int i = 0; i < _allLessonsInWeek[week].length; i++) {
      lessonToAppInfo[_allLessonsInWeek[week][i]] = _getLessonAppInfo();
    }
    return lessonToAppInfo;
  }

  LessonAppInfo _getLessonAppInfo() {
    LessonAppInfo aboba = LessonAppInfo(id: 1, lessonCode: "a", note: "aboba");
    
    return aboba;
  }

  Widget _buildEmptyLessons() {
    return Column(
      crossAxisAlignment: CrossAxisAlignment.center,
      mainAxisAlignment: MainAxisAlignment.center,
      children: [
        Image(
          image: AssetImage('assets/images/Saly-18.png'),
          height: 225.0,
        ),
        Text('Пар нет!', style: DarkTextTheme.title),
      ],
    );
  }

  List<Lesson> _getLessonsWithEmpty(List<Lesson> lessons, String group) {
    List<Lesson> formattedLessons = [];
    if (ScheduleBloc.isCollegeGroup(group)) {
      ScheduleBloc.collegeTimesStart.forEach((key, value) {
        bool notEmpty = false;
        for (final lesson in lessons) {
          if (lesson.timeStart == key) {
            formattedLessons.add(lesson);
            notEmpty = true;
          }
        }
        if (notEmpty == false) {
          formattedLessons.add(
            Lesson(
              name: '',
              rooms: [],
              timeStart: key,
              timeEnd: ScheduleBloc.collegeTimesEnd.keys.toList()[value - 1],
              weeks: [],
              types: '',
              teachers: [],
            ),
          );
        }
      });
    } else {
      ScheduleBloc.universityTimesStart.forEach((key, value) {
        bool notEmpty = false;
        for (final lesson in lessons) {
          if (lesson.timeStart == key) {
            formattedLessons.add(lesson);
            notEmpty = true;
          }
        }
        if (notEmpty == false) {
          formattedLessons.add(
            Lesson(
              name: '',
              rooms: [],
              timeStart: key,
              timeEnd: ScheduleBloc.universityTimesEnd.keys.toList()[value - 1],
              weeks: [],
              types: '',
              teachers: [],
            ),
          );
        }
      });
    }
    lessons = formattedLessons;
    return lessons;
  }

  Widget _buildPageViewContent(BuildContext context, int index, int week) {
    if (index == 6) {
      return _buildEmptyLessons();
    } else {
      var lessons = _getLessonsByWeek(week, widget.schedule)[index];

      if (lessons.length == 0) return _buildEmptyLessons();

      final state = context.read<ScheduleBloc>().state as ScheduleLoaded;
      final ScheduleSettings settings = state.scheduleSettings;
      if (settings.showEmptyLessons) {
        lessons = _getLessonsWithEmpty(lessons, state.activeGroup);
      }

      return Container(
        child: ListView.separated(
          itemCount: lessons.length,
          itemBuilder: (context, i) {
            return Padding(
              padding: EdgeInsets.symmetric(horizontal: 24),
              child: lessons[i].name.replaceAll(' ', '') != ''
                  ? LessonCard(
                      name: lessons[i].name,
                      timeStart: lessons[i].timeStart,
                      timeEnd: lessons[i].timeEnd,
                      room: '${lessons[i].rooms.join(', ')}',
                      type: lessons[i].types,
                      teacher: '${lessons[i].teachers.join(', ')}',
                      drawNoteIndicator: true,
                      onClick: () => { showModalBottomSheet(
                        context: context,
                        isScrollControlled: true,
                        backgroundColor: Colors.transparent,
                        builder: (context) => LessonCardInfoModal(
                          lesson: lessons[i],
                          lessonAppInfo: LessonAppInfo(id: 1, lessonCode: "a", note: "aboba"),
                        ),
                      )},
                    )
                  : EmptyLessonCard(
                      timeStart: lessons[i].timeStart,
                      timeEnd: lessons[i].timeEnd,
                    ),
            );
          },
          separatorBuilder: (context, index) {
            return SizedBox(height: 8);
          },
        ),
      );
    }
  }

  @override
  Widget build(BuildContext context) {
    return Column(
      children: [
        TableCalendar(
          // pageJumpingEnabled: true,
          weekendDays: const [DateTime.sunday],
          calendarBuilders: CalendarBuilders(
            markerBuilder: (context, day, events) {
              return Row(
                mainAxisAlignment: MainAxisAlignment.center,
                children: List.generate(
                  events.length,
                  (index) => Container(
                    width: 6,
                    height: 6,
                    margin: const EdgeInsets.symmetric(horizontal: 0.3),
                    decoration: new BoxDecoration(
                      color: LessonCard.getColorByType(
                          (events[index] as Lesson).types),
                      shape: BoxShape.circle,
                    ),
                  ),
                ),
              );
            },
          ),
          calendarFormat: _calendarFormat,
          firstDay: _firstCalendarDay,
          lastDay: _lastCalendarDay,
          sixWeekMonthsEnforced: true,
          startingDayOfWeek: StartingDayOfWeek.monday,
          headerStyle: HeaderStyle(
            formatButtonShowsNext: false,
            titleTextStyle: DarkTextTheme.captionL,
            formatButtonTextStyle: DarkTextTheme.buttonS,
            titleTextFormatter: (DateTime date, dynamic locale) {
              String dateStr = DateFormat.yMMMM(locale).format(date);
              String weekStr = _selectedWeek.toString();
              return '$dateStr\nвыбрана $weekStr неделя';
            },
            formatButtonDecoration: const BoxDecoration(
                border: const Border.fromBorderSide(
                    BorderSide(color: DarkThemeColors.deactive)),
                borderRadius: const BorderRadius.all(Radius.circular(12.0))),
          ),
          calendarStyle: CalendarStyle(
            rangeHighlightColor: DarkThemeColors.secondary,
          ),
          daysOfWeekStyle: DaysOfWeekStyle(
            weekdayStyle:
                DarkTextTheme.body.copyWith(color: DarkThemeColors.deactive),
            weekendStyle: DarkTextTheme.body
                .copyWith(color: DarkThemeColors.deactiveDarker),
          ),
          focusedDay: _focusedDay,
          availableCalendarFormats: const {
            CalendarFormat.month: 'Месяц',
            CalendarFormat.twoWeeks: '2 недели',
            CalendarFormat.week: 'Неделя'
          },
          eventLoader: (day) {
            final int week = Calendar.getCurrentWeek(mCurrentDate: day);
            final int weekday = day.weekday - 1;

            var lessons = _getLessonsByWeek(week, widget.schedule);
            if (weekday == 6)
              return [];
            else
              return lessons[weekday];
          },
          locale: 'ru_RU',
          selectedDayPredicate: (day) {
            // Use `selectedDayPredicate` to determine which day is currently selected.
            // If this returns true, then `day` will be marked as selected.

            // Using `isSameDay` is recommended to disregard
            // the time-part of compared DateTime objects.
            return isSameDay(_selectedDay, day);
          },
          onDaySelected: (selectedDay, focusedDay) {
            if (!isSameDay(_selectedDay, selectedDay)) {
              final int currentNewWeek =
                  Calendar.getCurrentWeek(mCurrentDate: selectedDay);
              // Call `setState()` when updating the selected day
              setState(() {
                _selectedWeek = currentNewWeek;
                _selectedPage =
                    selectedDay.difference(_firstCalendarDay).inDays;
                _selectedDay = selectedDay;
                _focusedDay = focusedDay;
                _controller.jumpToPage(_selectedPage);
              });
            }
          },
          onFormatChanged: (format) {
            if (_calendarFormat != format) {
              // update settings in local data
              BlocProvider.of<ScheduleBloc>(context).add(
                  ScheduleUpdateSettingsEvent(calendarFormat: format.index));

              // Call `setState()` when updating calendar format
              setState(() {
                _calendarFormat = format;
              });
            }
          },
          onPageChanged: (focusedDay) {
            // No need to call `setState()` here
            _focusedDay = focusedDay;
          },
          onHeaderTapped: (date) {
            final currentDate = DateTime.now();
            setState(() {
              _focusedDay = currentDate;
              _selectedDay = currentDate;
              _selectedPage = _selectedDay.difference(_firstCalendarDay).inDays;
              _selectedWeek =
                  Calendar.getCurrentWeek(mCurrentDate: _selectedDay);
              _controller.jumpToPage(_selectedPage);
            });
          },
          onHeaderLongPressed: (date) {
            // set up the AlertDialog
            AlertDialog alert = AlertDialog(
                contentPadding: const EdgeInsets.fromLTRB(8.0, 20.0, 8.0, 8.0),
                backgroundColor: DarkThemeColors.background02,
                title: Text("Выберите неделю"),
                content: Wrap(
                  spacing: 4.0,
                  alignment: WrapAlignment.center,
                  crossAxisAlignment: WrapCrossAlignment.center,
                  runAlignment: WrapAlignment.center,
                  children: [
                    for (int i = 1; i <= Calendar.kMaxWeekInSemester; i++)
                      ElevatedButton(
                        child: Text(i.toString()),
                        style: ElevatedButton.styleFrom(
                          primary: DarkThemeColors.primary,
                          onPrimary: Colors.white,
                          shadowColor: Colors.transparent,
                        ),
                        onPressed: () {
                          setState(() {
                            if (i == 1) {
                              _selectedDay = Calendar.getDaysInWeek(
                                  i)[Calendar.getSemesterStart().weekday - 1];
                            } else {
                              _selectedDay = Calendar.getDaysInWeek(i)[0];
                            }

                            _selectedDay = _selectedDay;
                            _selectedPage = _selectedDay
                                .difference(_firstCalendarDay)
                                .inDays;
                            _selectedWeek = i;
                            _focusedDay = _selectedDay;
                            _controller.jumpToPage(_selectedPage);
                          });
                        },
                      ),
                  ],
                ));

            // show the dialog
            showDialog(
                context: context,
                builder: (BuildContext context) {
                  return alert;
                });
          },
        ),
        SizedBox(height: 25),
        Expanded(
          child: PageView.builder(
              controller: _controller,
              physics: ClampingScrollPhysics(),
              onPageChanged: (value) {
                setState(() {
                  // if the pages are moved by swipes
                  if ((value - _selectedPage).abs() == 1) {
                    if (value > _selectedPage)
                      _selectedDay = _selectedDay.add(Duration(days: 1));
                    else if (value < _selectedPage)
                      _selectedDay = _selectedDay.subtract(Duration(days: 1));
                    final int currentNewWeek =
                        Calendar.getCurrentWeek(mCurrentDate: _selectedDay);
                    _selectedWeek = currentNewWeek;
                  }
                  _focusedDay = _selectedDay;
                  _selectedPage = value;
                });
              },
              itemCount: _lastCalendarDay.difference(_firstCalendarDay).inDays,
              itemBuilder: (context, index) {
                final DateTime lessonDay =
                    _firstCalendarDay.add(Duration(days: index));
                final int week =
                    Calendar.getCurrentWeek(mCurrentDate: lessonDay);
                final int lessonIndex =
                    week >= 1 && week <= Calendar.kMaxWeekInSemester
                        ? lessonDay.weekday - 1
                        : 6;
                return _buildPageViewContent(context, lessonIndex, week);
              }),
        )
      ],
    );
  }
}<|MERGE_RESOLUTION|>--- conflicted
+++ resolved
@@ -38,12 +38,9 @@
   final DateTime _lastCalendarDay =
       DateTime.utc(2021, 12, 19); // TODO: create method for it
 
-<<<<<<< HEAD
   late List<List<Lesson>> _allLessonsInWeek;
   late HashMap<Lesson, LessonAppInfo> _lessonToAppInfo;
 
-=======
->>>>>>> 94350533
   @override
   void initState() {
     super.initState();
@@ -53,11 +50,8 @@
     _controller = PageController(initialPage: _selectedPage);
     _selectedDay = DateTime.now();
     _selectedWeek = Calendar.getCurrentWeek();
-<<<<<<< HEAD
     _allLessonsInWeek = _getLessonsByWeek(_selectedWeek, widget.schedule);
     _lessonToAppInfo = _mapLessonsToAppInfo(_selectedWeek, widget.schedule);
-=======
->>>>>>> 94350533
     _calendarFormat = CalendarFormat.values[
         (BlocProvider.of<ScheduleBloc>(context).state as ScheduleLoaded)
             .scheduleSettings
