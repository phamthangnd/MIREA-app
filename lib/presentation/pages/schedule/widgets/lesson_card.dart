--- conflicted
+++ resolved
@@ -13,17 +13,17 @@
   final bool drawNoteIndicator;
   final Function onClick;
 
-  const LessonCard({
-    Key? key,
-    required this.name,
-    required this.teacher,
-    required this.room,
-    required this.type,
-    required this.timeStart,
-    required this.timeEnd,
-    required this.drawNoteIndicator,
-    required this.onClick
-  }) : super(key: key);
+  const LessonCard(
+      {Key? key,
+      required this.name,
+      required this.teacher,
+      required this.room,
+      required this.type,
+      required this.timeStart,
+      required this.timeEnd,
+      required this.drawNoteIndicator,
+      required this.onClick})
+      : super(key: key);
 
   static Color getColorByType(String lessonType) {
     if (lessonType.contains('лк') || lessonType.contains('лек')) {
@@ -39,166 +39,98 @@
 
   @override
   Widget build(BuildContext context) {
-<<<<<<< HEAD
     return GestureDetector(
-        onTap: () => onClick(),
-        child: Container(
-          decoration: drawNoteIndicator ? BoxDecoration(
-              borderRadius: BorderRadius.circular(12.5),
-              gradient: LinearGradient(
-                  colors: [
-                    DarkThemeColors.colorful02,
-                    DarkThemeColors.colorful01]
-              ),
-          ) : null,
-          child: Card(
-            margin: EdgeInsets.all(2.0),
-            shadowColor: Colors.transparent,
-            color: DarkThemeColors.background03,
-            shape: RoundedRectangleBorder(
+      onTap: () => onClick(),
+      child: Container(
+        decoration: drawNoteIndicator
+            ? BoxDecoration(
+                borderRadius: BorderRadius.circular(12.5),
+                gradient: const LinearGradient(colors: [
+                  DarkThemeColors.colorful02,
+                  DarkThemeColors.colorful01
+                ]),
+              )
+            : null,
+        child: Card(
+          margin: const EdgeInsets.all(2.0),
+          shadowColor: Colors.transparent,
+          color: DarkThemeColors.background03,
+          shape: RoundedRectangleBorder(
             borderRadius: BorderRadius.circular(12.0),
           ),
           child: Container(
-            constraints: BoxConstraints(minHeight: 75),
-            padding: EdgeInsets.symmetric(vertical: 20, horizontal: 20),
+            constraints: const BoxConstraints(minHeight: 75),
+            padding: const EdgeInsets.symmetric(vertical: 20, horizontal: 20),
             child: Row(
-            crossAxisAlignment: CrossAxisAlignment.start,
-            children: [
-              Padding(
-                padding: EdgeInsets.only(right: 20, top: 3),
-                child: Column(
-                  mainAxisAlignment: MainAxisAlignment.center,
-                  crossAxisAlignment: CrossAxisAlignment.center,
+              crossAxisAlignment: CrossAxisAlignment.start,
+              children: [
+                Padding(
+                  padding: const EdgeInsets.only(right: 20, top: 3),
+                  child: Column(
+                    mainAxisAlignment: MainAxisAlignment.center,
+                    crossAxisAlignment: CrossAxisAlignment.center,
+                    children: [
+                      Text(
+                        timeStart,
+                        style: DarkTextTheme.bodyBold.copyWith(
+                            color: DarkThemeColors.deactive, fontSize: 12),
+                      ),
+                      const SizedBox(
+                        height: 5,
+                      ),
+                      Text(
+                        timeEnd,
+                        style: DarkTextTheme.bodyBold.copyWith(
+                            color: DarkThemeColors.deactive, fontSize: 12),
+                      ),
+                    ],
+                  ),
+                ),
+                Expanded(
+                  child: Column(
+                    crossAxisAlignment: CrossAxisAlignment.start,
+                    children: [
+                      Text(
+                        room != '' ? '$name, $room' : name,
+                        style: DarkTextTheme.titleM,
+                        maxLines: 8,
+                        overflow: TextOverflow.ellipsis,
+                      ),
+                      const SizedBox(
+                        height: 4,
+                      ),
+                      Text(
+                        teacher,
+                        style: DarkTextTheme.body
+                            .copyWith(color: DarkThemeColors.deactive),
+                      ),
+                    ],
+                  ),
+                ),
+                Container(),
+                Column(
                   children: [
-                    Text(
-                      timeStart,
-                      style: DarkTextTheme.bodyBold.copyWith(
-                          color: DarkThemeColors.deactive, fontSize: 12),
+                    Container(
+                      alignment: Alignment.topRight,
+                      child: Container(
+                        padding: const EdgeInsets.symmetric(horizontal: 12),
+                        alignment: Alignment.center,
+                        decoration: BoxDecoration(
+                            borderRadius: BorderRadius.circular(100),
+                            color: getColorByType(type)),
+                        height: 24,
+                        // width: 10 * 7,
+                        child: Text(type, style: DarkTextTheme.chip),
+                      ),
                     ),
-                    SizedBox(
-                      height: 5,
-                    ),
-                    Text(
-                      timeEnd,
-                      style: DarkTextTheme.bodyBold.copyWith(
-                          color: DarkThemeColors.deactive, fontSize: 12),
-                    ),
+                    const SizedBox(height: 8),
                   ],
                 ),
-              ),
-              Expanded(
-                child: Column(
-                  crossAxisAlignment: CrossAxisAlignment.start,
-                  children: [
-                    Text(
-                      room != '' ? '$name, $room' : '$name',
-                      style: DarkTextTheme.titleM,
-                      maxLines: 8,
-                      overflow: TextOverflow.ellipsis,
-                    ),
-                    SizedBox(
-                      height: 4,
-                    ),
-                    Text(
-                      teacher,
-                      style: DarkTextTheme.body
-                          .copyWith(color: DarkThemeColors.deactive),
-                    ),
-                  ],
-                ),
-              ),
-              Container(),
-              Column(
-                children: [Container(
-                  alignment: Alignment.topRight,
-                  child: Container(
-                    padding: EdgeInsets.symmetric(horizontal: 12),
-                    alignment: Alignment.center,
-                    decoration: BoxDecoration(
-                        borderRadius: BorderRadius.circular(100),
-                        color: getColorByType(type)),
-                    height: 24,
-                    // width: 10 * 7,
-                    child: Text(type, style: DarkTextTheme.chip),
-                  ),
-                ),
-                  SizedBox(height: 8),
-                ]
-=======
-    return Card(
-      shadowColor: Colors.transparent,
-      color: DarkThemeColors.background03,
-      shape: RoundedRectangleBorder(
-        borderRadius: BorderRadius.circular(12.0),
+              ],
+            ),
+          ),
+        ),
       ),
-      child: Container(
-        constraints: const BoxConstraints(minHeight: 75),
-        padding: const EdgeInsets.symmetric(vertical: 20, horizontal: 20),
-        child: Row(
-          crossAxisAlignment: CrossAxisAlignment.start,
-          children: [
-            Padding(
-              padding: const EdgeInsets.only(right: 20, top: 3),
-              child: Column(
-                mainAxisAlignment: MainAxisAlignment.center,
-                crossAxisAlignment: CrossAxisAlignment.center,
-                children: [
-                  Text(
-                    timeStart,
-                    style: DarkTextTheme.bodyBold.copyWith(
-                        color: DarkThemeColors.deactive, fontSize: 12),
-                  ),
-                  const SizedBox(
-                    height: 5,
-                  ),
-                  Text(
-                    timeEnd,
-                    style: DarkTextTheme.bodyBold.copyWith(
-                        color: DarkThemeColors.deactive, fontSize: 12),
-                  )
-                ],
-              ),
-            ),
-            Expanded(
-              child: Column(
-                crossAxisAlignment: CrossAxisAlignment.start,
-                children: [
-                  Text(
-                    room != '' ? '$name, $room' : name,
-                    style: DarkTextTheme.titleM,
-                    maxLines: 8,
-                    overflow: TextOverflow.ellipsis,
-                  ),
-                  const SizedBox(
-                    height: 4,
-                  ),
-                  Text(
-                    teacher,
-                    style: DarkTextTheme.body
-                        .copyWith(color: DarkThemeColors.deactive),
-                  ),
-                ],
-              ),
-            ),
-            Container(),
-            Container(
-              alignment: Alignment.topRight,
-              child: Container(
-                padding: const EdgeInsets.symmetric(horizontal: 12),
-                alignment: Alignment.center,
-                decoration: BoxDecoration(
-                    borderRadius: BorderRadius.circular(100),
-                    color: getColorByType(type)),
-                height: 24,
-                // width: 10 * 7,
-                child: Text(type, style: DarkTextTheme.chip),
->>>>>>> 8b92c1ee
-              ),
-            ],
-          ),
-          ),
-      ),
-        )
     );
   }
 }