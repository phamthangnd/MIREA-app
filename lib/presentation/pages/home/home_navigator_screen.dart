--- conflicted
+++ resolved
@@ -33,19 +33,19 @@
           builder: (context, state) {
         return SizedBox(
           height: 70,
-<<<<<<< HEAD
-          child: ClipRRect(
-            borderRadius: BorderRadius.only(
-              topLeft: Radius.circular(20),
-              topRight: Radius.circular(20),
-            ),
-            child: BottomNavigationBar(
-              items: _navBarItems,
-              currentIndex: context
-                  .select((HomeNavigatorBloc bloc) => bloc.selectedPageIndex),
-              onTap: (int page) {
-                switch (page) {
-                  case 0:
+          // TODO: make BottomNavigationBar rounded
+          // child: ClipRRect(
+          //   borderRadius: BorderRadius.only(
+          //     topLeft: Radius.circular(20),
+          //     topRight: Radius.circular(20),
+          //   ),
+          child: BottomNavigationBar(
+            items: _navBarItems,
+            currentIndex: context
+                .select((HomeNavigatorBloc bloc) => bloc.selectedPageIndex),
+            onTap: (int page) {
+              switch (page) {
+                case 0:
                     BlocProvider.of<HomeNavigatorBloc>(context).add(
                         ChangeScreen(
                             routeName: ScheduleScreen.routeName,
@@ -65,35 +65,8 @@
                     break;
                   default:
                     break;
-                }
-              },
-            ),
-=======
-          // TODO: make BottomNavigationBar rounded
-          // child: ClipRRect(
-          //   borderRadius: BorderRadius.only(
-          //     topLeft: Radius.circular(20),
-          //     topRight: Radius.circular(20),
-          //   ),
-          child: BottomNavigationBar(
-            items: _navBarItems,
-            currentIndex: context
-                .select((HomeNavigatorBloc bloc) => bloc.selectedPageIndex),
-            onTap: (int page) {
-              switch (page) {
-                case 0:
-                  BlocProvider.of<HomeNavigatorBloc>(context).add(ChangeScreen(
-                      routeName: ScheduleScreen.routeName, pageIndex: page));
-                  break;
-                case 1:
-                  BlocProvider.of<HomeNavigatorBloc>(context).add(ChangeScreen(
-                      routeName: ProfileScreen.routeName, pageIndex: page));
-                  break;
-                default:
-                  break;
               }
             },
->>>>>>> 7b3eb883
           ),
           // ),
         );
