--- conflicted
+++ resolved
@@ -74,13 +74,9 @@
     );
   }
 
-<<<<<<< HEAD
-=======
   // TODO: implement search bar without using [ImplicitlyAnimatedList].
   // Package implicitly_animated_reorderable_list is DISCONTINUED and
   // project compilation fails because of it.
-
->>>>>>> 7754bb62
   // Widget _buildSearchBar() {
   //   return FloatingSearchBar(
   //     accentColor: AppTheme.colors.primary,
