--- conflicted
+++ resolved
@@ -64,11 +64,8 @@
         BlocProvider<OnboardingCubit>(
             create: (context) => getIt<OnboardingCubit>()),
         BlocProvider<MapCubit>(create: (context) => getIt<MapCubit>()),
-<<<<<<< HEAD
         BlocProvider<NewsBloc>(create: (context) => getIt<NewsBloc>()),
-=======
         BlocProvider<AboutAppBloc>(create: (context) => getIt<AboutAppBloc>()),
->>>>>>> 34e40757
       ],
       child: AdaptiveTheme(
         light: lightTheme,
