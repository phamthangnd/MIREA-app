--- conflicted
+++ resolved
@@ -5,11 +5,8 @@
 import 'package:flutter/material.dart';
 import 'package:flutter/services.dart';
 import 'package:flutter_bloc/flutter_bloc.dart';
-<<<<<<< HEAD
 import 'package:flutter_secure_storage/flutter_secure_storage.dart';
-=======
 import 'package:intl/intl.dart';
->>>>>>> 7754bb62
 import 'package:rtu_mirea_app/common/oauth.dart';
 import 'package:rtu_mirea_app/common/widget_data_init.dart';
 import 'package:flutter_localizations/flutter_localizations.dart';
@@ -67,7 +64,6 @@
   await FirebaseAnalytics.instance.logAppOpen();
 
   if (kDebugMode) {
-<<<<<<< HEAD
     // Force disable Crashlytics collection while doing every day development
     await FirebaseCrashlytics.instance.setCrashlyticsCollectionEnabled(false);
 
@@ -75,8 +71,6 @@
     var secureStorage = getIt<FlutterSecureStorage>();
     await secureStorage.deleteAll();
 
-=======
->>>>>>> 7754bb62
     // Clear local dota
     var prefs = getIt<SharedPreferences>();
     await prefs.clear();
