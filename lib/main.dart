import 'package:adaptive_theme/adaptive_theme.dart';
import 'package:flutter/material.dart';
import 'package:flutter/services.dart';
import 'package:flutter_bloc/flutter_bloc.dart';
import 'package:rtu_mirea_app/presentation/bloc/about_app_bloc/about_app_bloc.dart';
import 'package:rtu_mirea_app/presentation/bloc/home_navigator_bloc/home_navigator_bloc.dart';
import 'package:rtu_mirea_app/presentation/bloc/map_cubit/map_cubit.dart';
import 'package:rtu_mirea_app/presentation/bloc/news_bloc/news_bloc.dart';
import 'package:rtu_mirea_app/presentation/bloc/onboarding_cubit/onboarding_cubit.dart';
import 'package:rtu_mirea_app/presentation/bloc/schedule_bloc/schedule_bloc.dart';
import 'package:rtu_mirea_app/presentation/pages/home/home_navigator_screen.dart';
import 'package:rtu_mirea_app/presentation/pages/map/map_screen.dart';
import 'package:rtu_mirea_app/presentation/pages/news/news_screen.dart';
import 'package:rtu_mirea_app/presentation/pages/onboarding/onboarding_screen.dart';
import 'package:rtu_mirea_app/presentation/pages/schedule/schedule_screen.dart';
import 'package:rtu_mirea_app/presentation/pages/profile/profile_screen.dart';
import 'package:rtu_mirea_app/presentation/theme.dart';
import 'package:shared_preferences/shared_preferences.dart';
import 'package:intl/date_symbol_data_local.dart';
import 'package:rtu_mirea_app/service_locator.dart' as dependency_injection;
import 'service_locator.dart';

Future<void> main() async {
  WidgetsFlutterBinding.ensureInitialized();
  await dependency_injection.setup();
  var prefs = getIt<SharedPreferences>();
  const String onboardingKey = 'show_onboarding';
  bool showOnboarding = prefs.getBool(onboardingKey) ?? true;
  if (showOnboarding) prefs.setBool(onboardingKey, false);

  // to debug:
  //await prefs.clear();

  initializeDateFormatting();
  runApp(App(showOnboarding: showOnboarding));
}

class App extends StatelessWidget {
  final bool showOnboarding;

  /// if [showOnboarding] is true, when start the application,
  /// the intro screen will be displayed
  const App({Key? key, required this.showOnboarding}) : super(key: key);

  @override
  Widget build(BuildContext context) {
    // blocking the orientation of the application to
    // vertical only
    SystemChrome.setPreferredOrientations([
      DeviceOrientation.portraitDown,
      DeviceOrientation.portraitUp,
    ]);

    // deleting the system status bar color
    SystemChrome.setSystemUIOverlayStyle(const SystemUiOverlayStyle(
      statusBarColor: Colors.transparent,
    ));

    return MultiBlocProvider(
      providers: [
        BlocProvider<ScheduleBloc>(create: (context) => getIt<ScheduleBloc>()),
        BlocProvider<HomeNavigatorBloc>(
            create: (context) => getIt<HomeNavigatorBloc>()),
        BlocProvider<OnboardingCubit>(
            create: (context) => getIt<OnboardingCubit>()),
        BlocProvider<MapCubit>(create: (context) => getIt<MapCubit>()),
        BlocProvider<NewsBloc>(create: (context) => getIt<NewsBloc>()),
        BlocProvider<AboutAppBloc>(
            create: (context) =>
                getIt<AboutAppBloc>()..add(AboutAppGetMembers())),
      ],
      child: AdaptiveTheme(
        light: lightTheme,
        dark: darkTheme,
        initial: AdaptiveThemeMode.dark,
<<<<<<< HEAD
        builder: (theme, darkTheme) => GestureDetector(
          behavior: HitTestBehavior.opaque,
          child: MaterialApp(
            debugShowCheckedModeBanner: false,
            title: 'Приложение РТУ МИРЭА',
            theme: theme,
            home: showOnboarding ? OnBoardingScreen() : HomeNavigatorScreen(),
            routes: {
              ScheduleScreen.routeName: (context) => ScheduleScreen(),
              MapScreen.routeName: (context) => MapScreen(),
              ProfileScreen.routeName: (context) => ProfileScreen(),
              OnBoardingScreen.routeName: (context) => OnBoardingScreen(),
              NewsScreen.routeName: (context) => NewsScreen()
            },
          ),
=======
        builder: (theme, darkTheme) => MaterialApp(
          debugShowCheckedModeBanner: false,
          title: 'Приложение РТУ МИРЭА',
          theme: theme,
          home: showOnboarding
              ? const OnBoardingScreen()
              : const HomeNavigatorScreen(),
          routes: {
            ScheduleScreen.routeName: (context) => const ScheduleScreen(),
            MapScreen.routeName: (context) => const MapScreen(),
            ProfileScreen.routeName: (context) => const ProfileScreen(),
            OnBoardingScreen.routeName: (context) => const OnBoardingScreen(),
            NewsScreen.routeName: (context) => NewsScreen()
          },
>>>>>>> 8b92c1ee
        ),
      ),
    );
  }
}<|MERGE_RESOLUTION|>--- conflicted
+++ resolved
@@ -73,23 +73,6 @@
         light: lightTheme,
         dark: darkTheme,
         initial: AdaptiveThemeMode.dark,
-<<<<<<< HEAD
-        builder: (theme, darkTheme) => GestureDetector(
-          behavior: HitTestBehavior.opaque,
-          child: MaterialApp(
-            debugShowCheckedModeBanner: false,
-            title: 'Приложение РТУ МИРЭА',
-            theme: theme,
-            home: showOnboarding ? OnBoardingScreen() : HomeNavigatorScreen(),
-            routes: {
-              ScheduleScreen.routeName: (context) => ScheduleScreen(),
-              MapScreen.routeName: (context) => MapScreen(),
-              ProfileScreen.routeName: (context) => ProfileScreen(),
-              OnBoardingScreen.routeName: (context) => OnBoardingScreen(),
-              NewsScreen.routeName: (context) => NewsScreen()
-            },
-          ),
-=======
         builder: (theme, darkTheme) => MaterialApp(
           debugShowCheckedModeBanner: false,
           title: 'Приложение РТУ МИРЭА',
@@ -104,7 +87,6 @@
             OnBoardingScreen.routeName: (context) => const OnBoardingScreen(),
             NewsScreen.routeName: (context) => NewsScreen()
           },
->>>>>>> 8b92c1ee
         ),
       ),
     );
