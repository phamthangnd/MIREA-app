name: rtu_mirea_app
description: A new Flutter project.

# The following line prevents the package from being accidentally published to
# pub.dev using `pub publish`. This is preferred for private packages.
publish_to: 'none' # Remove this line if you wish to publish to pub.dev

# The following defines the version and build number for your application.
# A version number is three numbers separated by dots, like 1.2.43
# followed by an optional build number separated by a +.
# Both the version and the builder number may be overridden in flutter
# build by specifying --build-name and --build-number, respectively.
# In Android, build-name is used as versionName while build-number used as versionCode.
# Read more about Android versioning at https://developer.android.com/studio/publish/versioning
# In iOS, build-name is used as CFBundleShortVersionString while build-number used as CFBundleVersion.
# Read more about iOS versioning at
# https://developer.apple.com/library/archive/documentation/General/Reference/InfoPlistKeyReference/Articles/CoreFoundationKeys.html
version: 1.0.0+1

environment:
  sdk: ">=2.12.0 <3.0.0"

dependencies:
  flutter:
    sdk: flutter
  http: ^0.13.3
  shared_preferences: ^2.0.6
  assorted_layout_widgets: ^5.0.1
  flutter_svg: ^0.22.0
  adaptive_theme: ^2.2.0


  # The following adds the Cupertino Icons font to your application.
  # Use with the CupertinoIcons class for iOS style icons.
<<<<<<< HEAD
  cupertino_icons: ^1.0.2
  after_layout: ^1.1.0
  get:
  get_storage:
=======
  cupertino_icons: ^1.0.3
>>>>>>> d80d6897

dev_dependencies:
  flutter_test:
    sdk: flutter

# For information on the generic Dart part of this file, see the
# following page: https://dart.dev/tools/pub/pubspec

# The following section is specific to Flutter.
flutter:

  # The following line ensures that the Material Icons font is
  # included with your application, so that you can use the icons in
  # the material Icons class.
  uses-material-design: true

  # To add assets to your application, add an assets section, like this:
  assets:
    - assets/images/
    - assets/icons/

  # An image asset can refer to one or more resolution-specific "variants", see
  # https://flutter.dev/assets-and-images/#resolution-aware.

  # For details regarding adding assets from package dependencies, see
  # https://flutter.dev/assets-and-images/#from-packages

  # To add custom fonts to your application, add a fonts section here,
  # in this "flutter" section. Each entry in this list should have a
  # "family" key with the font family name, and a "fonts" key with a
  # list giving the asset and other descriptors for the font. For
  fonts:
    - family: Oswald
      fonts:
        - asset: assets/fonts/Oswald/Oswald-ExtraLight.ttf
          weight: 200
        - asset: assets/fonts/Oswald/Oswald-Light.ttf
          weight: 300
        - asset: assets/fonts/Oswald/Oswald-Regular.ttf
          weight: 400
        - asset: assets/fonts/Oswald/Oswald-Medium.ttf
          weight: 500
        - asset: assets/fonts/Oswald/Oswald-SemiBold.ttf
          weight: 600
        - asset: assets/fonts/Oswald/Oswald-Bold.ttf
          weight: 700
    - family: Roboto
      fonts:
        - asset: assets/fonts/Roboto/Roboto-Regular.ttf
          weight: 400
  #
  # For details regarding fonts from package dependencies,
  # see https://flutter.dev/custom-fonts/#from-packages<|MERGE_RESOLUTION|>--- conflicted
+++ resolved
@@ -32,14 +32,11 @@
 
   # The following adds the Cupertino Icons font to your application.
   # Use with the CupertinoIcons class for iOS style icons.
-<<<<<<< HEAD
   cupertino_icons: ^1.0.2
   after_layout: ^1.1.0
   get:
   get_storage:
-=======
-  cupertino_icons: ^1.0.3
->>>>>>> d80d6897
+
 
 dev_dependencies:
   flutter_test:
