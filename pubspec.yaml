--- conflicted
+++ resolved
@@ -51,14 +51,12 @@
   # Simple direct Service Locator for Dependency Injection.
   # See https://pub.dev/packages/get_it
   get_it: ^7.1.3
-<<<<<<< HEAD
   # Zoomable image content
   # See https://pub.dev/packages/photo_view
   photo_view: ^0.12.0
   # search bar
   # See https://pub.dev/packages/material_floating_search_bar
   material_floating_search_bar: ^0.3.4
-=======
   # Internet connection checker.
   # See https://pub.dev/packages/internet_connection_checker
   internet_connection_checker: ^0.0.1+2
@@ -69,7 +67,6 @@
   flutter_typeahead: ^3.2.0
 
   table_calendar: ^3.0.2
->>>>>>> 7b3eb883
 
   flutter_inner_drawer:
     git:
